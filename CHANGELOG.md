--- conflicted
+++ resolved
@@ -1,11 +1,6 @@
 ## ChangeLog
 
 ### New Features
-<<<<<<< HEAD
-* Enables ability to migrate to [Configurable Security Policies (CSP)](https://docs.newrelic.com/docs/agents/manage-apm-agents/configuration/enable-configurable-security-policies) on a per agent basis for accounts already using [High Security Mode (HSM)](https://docs.newrelic.com/docs/agents/manage-apm-agents/configuration/high-security-mode). 
-  * Previously, if CSP was configured for an account, New Relic would not allow an agent to connect without the `security_policies_token`. This led to agents not being able to connect during the period between when CSP was enabled for an account and when each agent is configured with the correct token.
-  * With this change, when both HSM and CSP are enabled for an account, an agent (this version or later) can successfully connect with either `high_security: true` or the appropriate `security_policies_token` configured - allowing the agent to continue to connect after CSP is configured on the account but before the appropriate `security_policies_token` is configured for each agent. 
-=======
 
 * Added support for [NATS](https://github.com/nats-io/nats.go) and [NATS Streaming](https://github.com/nats-io/stan.go) 
 monitoring with the new [_integrations/nrnats](https://godoc.org/github.com/newrelic/go-agent/_integrations/nrnats) and 
@@ -14,8 +9,10 @@
 
   * [NATS Example](https://github.com/newrelic/go-agent/go-agent/blob/master/_integrations/nrnats/examples/main.go)
   * [NATS Streaming Example](https://github.com/newrelic/go-agent/go-agent/blob/master/_integrations/nrstan/examples/main.go)
-
->>>>>>> 0881ab9b
+  
+* Enables ability to migrate to [Configurable Security Policies (CSP)](https://docs.newrelic.com/docs/agents/manage-apm-agents/configuration/enable-configurable-security-policies) on a per agent basis for accounts already using [High Security Mode (HSM)](https://docs.newrelic.com/docs/agents/manage-apm-agents/configuration/high-security-mode). 
+  * Previously, if CSP was configured for an account, New Relic would not allow an agent to connect without the `security_policies_token`. This led to agents not being able to connect during the period between when CSP was enabled for an account and when each agent is configured with the correct token.
+  * With this change, when both HSM and CSP are enabled for an account, an agent (this version or later) can successfully connect with either `high_security: true` or the appropriate `security_policies_token` configured - allowing the agent to continue to connect after CSP is configured on the account but before the appropriate `security_policies_token` is configured for each agent. 
 
 ## 2.11.0
 
